--- conflicted
+++ resolved
@@ -1,12 +1,8 @@
-<<<<<<< HEAD
-FROM alpine:3.20.2
-=======
 FROM golang:1.22.5-alpine3.20 AS builder
 
 WORKDIR /app
 COPY . /app
 RUN CGO_ENABLED=0 go build .
->>>>>>> a9810256
 
 FROM alpine:3.20
 
