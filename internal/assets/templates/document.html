<!DOCTYPE html>
<html {{ block "document-root-attrs" . }}{{ end }} lang="en" id="top">
<head>
    {{ block "document-head-before" . }}{{ end }}
    <title>{{ block "document-title" . }}{{ end }}</title>
    <meta charset="UTF-8">
    <meta name="color-scheme" content="dark">
    <meta name="viewport" content="width=device-width, initial-scale=1.0, viewport-fit=cover">
    <meta name="apple-mobile-web-app-capable" content="yes">
    <meta name="mobile-web-app-capable" content="yes">
    <meta name="apple-mobile-web-app-status-bar-style" content="black-translucent">
    <meta name="apple-mobile-web-app-title" content="Glance">
    <meta name="theme-color" content="{{ if ne nil .App.Config.Theme.BackgroundColor }}{{ .App.Config.Theme.BackgroundColor }}{{ else }}hsl(240, 8%, 9%){{ end }}">
<<<<<<< HEAD
    <link rel="apple-touch-icon" sizes="512x512" href="{{ .App.Config.Server.BaseUrl }}/static/app-icon.png">
    <link rel="icon" type="image/png" sizes="50x50" href="{{ .App.Config.Server.BaseUrl }}/static/favicon.png">
    <link rel="manifest" href="{{ .App.Config.Server.BaseUrl }}/static/manifest.json">
    <link rel="icon" type="image/png" href="{{ .App.Config.Server.BaseUrl }}/static/favicon.png" />
    <link rel="stylesheet" href="{{ .App.Config.Server.BaseUrl }}/static/main.css?v={{ .App.Config.Server.StartedAt.Unix }}">
    <script async src="{{ .App.Config.Server.BaseUrl }}/static/main.js?v={{ .App.Config.Server.StartedAt.Unix }}"></script>
=======
    <link rel="apple-touch-icon" sizes="512x512" href="{{ .App.AssetPath "app-icon.png" }}">
    <link rel="icon" type="image/png" sizes="50x50" href="{{ .App.AssetPath "favicon.png" }}">
    <link rel="manifest" href="{{ .App.AssetPath "manifest.json" }}">
    <link rel="icon" type="image/png" href="{{ .App.AssetPath "favicon.png" }}" />
    <link rel="stylesheet" href="{{ .App.AssetPath "main.css" }}">
    <script type="module" src="{{ .App.AssetPath "main.js" }}"></script>
>>>>>>> b365a03e
    {{ block "document-head-after" . }}{{ end }}
</head>
<body>
{{ template "document-body" . }}
</body>
</html><|MERGE_RESOLUTION|>--- conflicted
+++ resolved
@@ -11,21 +11,12 @@
     <meta name="apple-mobile-web-app-status-bar-style" content="black-translucent">
     <meta name="apple-mobile-web-app-title" content="Glance">
     <meta name="theme-color" content="{{ if ne nil .App.Config.Theme.BackgroundColor }}{{ .App.Config.Theme.BackgroundColor }}{{ else }}hsl(240, 8%, 9%){{ end }}">
-<<<<<<< HEAD
-    <link rel="apple-touch-icon" sizes="512x512" href="{{ .App.Config.Server.BaseUrl }}/static/app-icon.png">
-    <link rel="icon" type="image/png" sizes="50x50" href="{{ .App.Config.Server.BaseUrl }}/static/favicon.png">
-    <link rel="manifest" href="{{ .App.Config.Server.BaseUrl }}/static/manifest.json">
-    <link rel="icon" type="image/png" href="{{ .App.Config.Server.BaseUrl }}/static/favicon.png" />
-    <link rel="stylesheet" href="{{ .App.Config.Server.BaseUrl }}/static/main.css?v={{ .App.Config.Server.StartedAt.Unix }}">
-    <script async src="{{ .App.Config.Server.BaseUrl }}/static/main.js?v={{ .App.Config.Server.StartedAt.Unix }}"></script>
-=======
     <link rel="apple-touch-icon" sizes="512x512" href="{{ .App.AssetPath "app-icon.png" }}">
     <link rel="icon" type="image/png" sizes="50x50" href="{{ .App.AssetPath "favicon.png" }}">
     <link rel="manifest" href="{{ .App.AssetPath "manifest.json" }}">
     <link rel="icon" type="image/png" href="{{ .App.AssetPath "favicon.png" }}" />
     <link rel="stylesheet" href="{{ .App.AssetPath "main.css" }}">
     <script type="module" src="{{ .App.AssetPath "main.js" }}"></script>
->>>>>>> b365a03e
     {{ block "document-head-after" . }}{{ end }}
 </head>
 <body>
